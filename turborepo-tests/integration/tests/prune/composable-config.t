--- conflicted
+++ resolved
@@ -12,11 +12,7 @@
   \xe2\x80\xa2 Packages in scope: docs, shared, util (esc)
   \xe2\x80\xa2 Running new-task in 3 packages (esc)
   \xe2\x80\xa2 Remote caching disabled (esc)
-<<<<<<< HEAD
-  docs:new-task: cache miss, executing 9c08c9fca02fee6e
-=======
-  docs:new-task: cache miss, executing dd50fb22c1b9d698
->>>>>>> ef9f6b8a
+  docs:new-task: cache miss, executing ee2ae1095f28c03b
   docs:new-task: 
   docs:new-task: > docs@ new-task .*out/apps/docs (re)
   docs:new-task: > echo 'running new task'
